--- conflicted
+++ resolved
@@ -7,11 +7,7 @@
 __version__ = "0.0.4"
 
 from .modeling_utils import ModelMixin
-<<<<<<< HEAD
-from .models import NCSNpp, TemporalUNet, UNetLDMModel, UNetModel, DualEncoderEpsNetwork
-=======
-from .models import AutoencoderKL, NCSNpp, TemporalUNet, UNetLDMModel, UNetModel, VQModel
->>>>>>> c1c4dea9
+from .models import AutoencoderKL, NCSNpp, TemporalUNet, UNetLDMModel, UNetModel, VQModel, DualEncoderEpsNetwork
 from .pipeline_utils import DiffusionPipeline
 from .pipelines import (
     BDDMPipeline,
